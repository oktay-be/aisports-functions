--- conflicted
+++ resolved
@@ -39,19 +39,11 @@
   workflow_dispatch:
 
 env:
-<<<<<<< HEAD
   TRIGGER_LOCATION: 'us'           # Must match GCS bucket location
   DIFF_THRESHOLD: '0.75'           # Similarity threshold for "same story"
   REGION1: 'eu'                    # Source region (find articles unique to this)
   REGION2: 'tr'                    # Comparison region
   HISTORICAL_DIFF_DEPTH: '3'       # Days of history to compare (1 = same day only)
-=======
-  TRIGGER_LOCATION: 'us'  # Must match GCS bucket location
-  REGION_DIFF_THRESHOLD: '0.75'  # Similarity threshold for considering articles as "same story"
-  REGION1: 'eu'           # Source region (find articles unique to this region)
-  REGION2: 'tr'           # Comparison region
-  HISTORICAL_DIFF_DEPTH: '3'  # Days of TR history to compare against (1 = same day only)
->>>>>>> 442aab4d
 
 permissions:
   id-token: write  # Required for Workload Identity Federation
